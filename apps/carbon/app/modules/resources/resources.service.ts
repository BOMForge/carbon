import type { Database } from "@carbon/database";
import type { SupabaseClient } from "@supabase/supabase-js";
import type { DataType, Employee } from "~/modules/users";
import { getEmployees } from "~/modules/users";
import type { TypeOfValidator } from "~/types/validators";
import type { GenericQueryFilters } from "~/utils/query";
import { setGenericQueryFilters } from "~/utils/query";
import { sanitize } from "~/utils/supabase";
import type {
  employeeJobValidator,
  equipmentTypeValidator,
  equipmentValidator,
  locationValidator,
  partnerValidator,
  workCellTypeValidator,
} from "./resources.models";

export async function deleteAbility(
  client: SupabaseClient<Database>,
  abilityId: string,
  hardDelete = false
) {
  return hardDelete
    ? client.from("ability").delete().eq("id", abilityId)
    : client.from("ability").update({ active: false }).eq("id", abilityId);
}

export async function deleteAttribute(
  client: SupabaseClient<Database>,
  attributeId: string
) {
  return client
    .from("userAttribute")
    .update({ active: false })
    .eq("id", attributeId);
}

export async function deleteAttributeCategory(
  client: SupabaseClient<Database>,
  attributeCategoryId: string
) {
  return client
    .from("userAttributeCategory")
    .update({ active: false })
    .eq("id", attributeCategoryId);
}

export async function deleteContractor(
  client: SupabaseClient<Database>,
  contractorId: string
) {
  return client.from("contractor").delete().eq("id", contractorId);
}

export async function deleteDepartment(
  client: SupabaseClient<Database>,
  departmentId: string
) {
  return client.from("department").delete().eq("id", departmentId);
}

export async function deleteEmployeeAbility(
  client: SupabaseClient<Database>,
  employeeAbilityId: string
) {
  return client
    .from("employeeAbility")
    .update({ active: false })
    .eq("id", employeeAbilityId);
}

export async function deleteEquipment(
  client: SupabaseClient<Database>,
  equipmentId: string
) {
  return client
    .from("equipment")
    .update({ active: false })
    .eq("id", equipmentId);
}

export async function deleteEquipmentType(
  client: SupabaseClient<Database>,
  equipmentTypeId: string
) {
  return client
    .from("equipmentType")
    .update({ active: false })
    .eq("id", equipmentTypeId);
}

export async function deleteHoliday(
  client: SupabaseClient<Database>,
  holidayId: string
) {
  return client.from("holiday").delete().eq("id", holidayId);
}

export async function deleteLocation(
  client: SupabaseClient<Database>,
  locationId: string
) {
  return client.from("location").delete().eq("id", locationId);
}

export async function deletePartner(
  client: SupabaseClient<Database>,
  partnerId: string
) {
  return client.from("partner").delete().eq("id", partnerId);
}

export async function deleteShift(
  client: SupabaseClient<Database>,
  shiftId: string
) {
  // TODO: Set all employeeShifts to null
  return client.from("shift").update({ active: false }).eq("id", shiftId);
}

export async function deleteWorkCell(
  client: SupabaseClient<Database>,
  workCellId: string
) {
  return client.from("workCell").update({ active: false }).eq("id", workCellId);
}

export async function deleteWorkCellType(
  client: SupabaseClient<Database>,
  workCellTypeId: string
) {
  return client
    .from("workCellType")
    .update({ active: false })
    .eq("id", workCellTypeId);
}

export async function getAbilities(
  client: SupabaseClient<Database>,
  args: GenericQueryFilters & { name: string | null }
) {
  let query = client
    .from("ability")
    .select(
      `id, name, curve, shadowWeeks, employeeAbility(user(id, fullName, avatarUrl))`,
      {
        count: "exact",
      }
    )
    .eq("active", true)
    .eq("employeeAbility.active", true)
    .eq("employeeAbility.user.active", true);

  if (args?.name) {
    query = query.ilike("name", `%${args.name}%`);
  }

  query = setGenericQueryFilters(query, args, [
    { column: "name", ascending: true },
  ]);
  return query;
}

export async function getAbilitiesList(client: SupabaseClient<Database>) {
  return client.from("ability").select(`id, name`).order("name");
}

export async function getAbility(
  client: SupabaseClient<Database>,
  abilityId: string
) {
  return client
    .from("ability")
    .select(
      `id, name, curve, shadowWeeks, employeeAbility(id, user(id, fullName, avatarUrl, active), lastTrainingDate, trainingDays, trainingCompleted)`,
      {
        count: "exact",
      }
    )
    .eq("id", abilityId)
    .eq("active", true)
    .eq("employeeAbility.active", true)
    .eq("employeeAbility.user.active", true)
    .single();
}

export async function getAttribute(
  client: SupabaseClient<Database>,
  attributeId: string
) {
  return client
    .from("userAttribute")
    .select(
      "id, name, sortOrder, listOptions, attributeDataTypeId, userAttributeCategoryId, canSelfManage, userAttributeCategory(name)"
    )
    .eq("id", attributeId)
    .eq("active", true)
    .single();
}

async function getAttributes(
  client: SupabaseClient<Database>,
  userIds: string[]
) {
  return client
    .from("userAttributeCategory")
    .select(
      `id, name,
      userAttribute(id, name, listOptions, canSelfManage,
        attributeDataType(id, isBoolean, isDate, isNumeric, isText, isUser),
        userAttributeValue(
          id, userId, valueBoolean, valueDate, valueNumeric, valueText, valueUser, user!userAttributeValue_userId_fkey(id, fullName, avatarUrl)
        )
      )`
    )
    .eq("userAttribute.active", true)
    .in("userAttribute.userAttributeValue.userId", [userIds])
    .order("sortOrder", { foreignTable: "userAttribute", ascending: true });
}

export async function getAttributeCategories(
  client: SupabaseClient<Database>,
  args?: { name: string | null } & GenericQueryFilters
) {
  let query = client
    .from("userAttributeCategory")
    .select(
      "id, name, protected, public, userAttribute(id, name, attributeDataType(id))",
      {
        count: "exact",
      }
    )
    .eq("active", true)
    .eq("userAttribute.active", true);

  if (args?.name) {
    query = query.ilike("name", `%${args.name}%`);
  }

  if (args) {
    query = setGenericQueryFilters(query, args, [
      { column: "name", ascending: true },
    ]);
  }

  return query;
}

export async function getAttributeCategory(
  client: SupabaseClient<Database>,
  id: string
) {
  return client
    .from("userAttributeCategory")
    .select(
      `id, name, public, protected, 
      userAttribute(
        id, name, sortOrder, 
        attributeDataType(id, label,  isBoolean, isDate, isList, isNumeric, isText, isUser ))
      `,
      {
        count: "exact",
      }
    )
    .eq("id", id)
    .eq("active", true)
    .eq("userAttribute.active", true)
    .single();
}

export async function getAttributeDataTypes(client: SupabaseClient<Database>) {
  return client.from("attributeDataType").select("*");
}

export async function getContractor(
  client: SupabaseClient<Database>,
  contractorId: string
) {
  return client
    .from("contractors")
    .select("*")
    .eq("supplierContactId", contractorId)
    .single();
}

export async function getContractors(
  client: SupabaseClient<Database>,
  args?: GenericQueryFilters & { name: string | null; ability: string | null }
) {
  let query = client.from("contractors").select("*").eq("active", true);

  if (args?.name) {
    query = query.ilike("supplierName", `%${args.name}%`);
  }

  if (args?.ability) {
    query.eq("abilityId", args?.ability);
  }

  if (args) {
    query = setGenericQueryFilters(query, args, [
      { column: "supplierName", ascending: true },
    ]);
  }

  return query;
}

export async function getDepartment(
  client: SupabaseClient<Database>,
  departmentId: string
) {
  return client
    .from("department")
    .select(`id, name, color, parentDepartmentId`)
    .eq("id", departmentId)
    .single();
}

export async function getDepartments(
  client: SupabaseClient<Database>,
  args?: GenericQueryFilters & { name: string | null }
) {
  let query = client
    .from("department")
    .select(`id, name, color, department(id, name)`, {
      count: "exact",
    });

  if (args?.name) {
    query = query.ilike("name", `%${args.name}%`);
  }

  if (args) {
    query = setGenericQueryFilters(query, args, [
      { column: "name", ascending: true },
    ]);
  }

  return query;
}

export async function getDepartmentsList(client: SupabaseClient<Database>) {
  return client.from("department").select(`id, name`).order("name");
}

export async function getEmployeeAbility(
  client: SupabaseClient<Database>,
  abilityId: string,
  employeeAbilityId: string
) {
  return client
    .from("employeeAbility")
    .select(
      `id, lastTrainingDate, trainingDays, trainingCompleted, user(id, fullName, avatarUrl)`
    )
    .eq("abilityId", abilityId)
    .eq("id", employeeAbilityId)
    .eq("active", true)
    .single();
}

export async function getEmployeeAbilities(
  client: SupabaseClient<Database>,
  employeeId: string
) {
  return client
    .from("employeeAbility")
    .select(
      `id, lastTrainingDate, trainingDays, trainingCompleted, ability(id, name, curve, shadowWeeks)`
    )
    .eq("employeeId", employeeId)
    .eq("active", true);
}

export async function getEmployeeJob(
  client: SupabaseClient<Database>,
  employeeId: string
) {
  return client
    .from("employeeJob")
    .select("title, locationId, shiftId, managerId, startDate")
    .eq("id", employeeId)
    .single();
}

export async function getEmployeeSummary(
  client: SupabaseClient<Database>,
  employeeId: string
) {
  return client
    .from("employeeSummary")
    .select("*")
    .eq("id", employeeId)
    .single();
}

export async function getEquipment(
  client: SupabaseClient<Database>,
  equipmentId: string
) {
  return client
    .from("equipment")
    .select(
      "id, name, description, operatorsRequired, setupHours, equipmentType(id, name), workCell(id, name), location(id, name)"
    )
    .eq("id", equipmentId)
    .eq("active", true)
    .single();
}

export async function getEquipmentType(
  client: SupabaseClient<Database>,
  equipmentTypeId: string
) {
  return client
    .from("equipmentType")
    .select("*, equipment(id, name, location(id, name))")
    .eq("active", true)
    .eq("id", equipmentTypeId)
    .single();
}

export async function getEquipmentTypes(
  client: SupabaseClient<Database>,
  args?: { name: string | null } & GenericQueryFilters
) {
  let query = client
    .from("equipmentType")
    .select(
      "id, name, color, description, requiredAbility, equipment(id, name)",
      {
        count: "exact",
      }
    )
    .eq("active", true)
    .eq("equipment.active", true);

  if (args?.name) {
    query = query.ilike("name", `%${args.name}%`);
  }

  if (args) {
    query = setGenericQueryFilters(query, args, [
      { column: "name", ascending: true },
    ]);
  }

  return query;
}

export async function getEquipmentTypesList(client: SupabaseClient<Database>) {
  return client.from("equipmentType").select("id, name").order("name");
}

export async function getHoliday(
  client: SupabaseClient<Database>,
  holidayId: string
) {
  return client
    .from("holiday")
    .select(`id, name, date, year`)
    .eq("id", holidayId)
    .single();
}

export async function getHolidays(
  client: SupabaseClient<Database>,
  args?: GenericQueryFilters & { name: string | null; year: number | null }
) {
  let query = client.from("holiday").select(`id, name, date, year`, {
    count: "exact",
  });

  if (args?.name) {
    query = query.ilike("name", `%${args.name}%`);
  }

  if (args?.year) {
    query = query.eq("year", args.year);
  }

  if (args) {
    query = setGenericQueryFilters(query, args, [
      { column: "date", ascending: true },
    ]);
  }

  return query;
}

export function getHolidayYears(client: SupabaseClient<Database>) {
  return client.from("holidayYears").select("year");
}

export async function getLocation(
  client: SupabaseClient<Database>,
  locationId: string
) {
  return client.from("location").select("*").eq("id", locationId).single();
}

export async function getLocations(
  client: SupabaseClient<Database>,
  args?: GenericQueryFilters & { name: string | null }
) {
  let query = client.from("location").select("*", { count: "exact" });

  if (args?.name) {
    query = query.ilike("name", `%${args.name}%`);
  }

  if (args) {
    query = setGenericQueryFilters(query, args, [
      { column: "name", ascending: true },
    ]);
  }

  return query;
}

export async function getLocationsList(client: SupabaseClient<Database>) {
  return client.from("location").select(`id, name`).order("name");
}

export async function getPartner(
  client: SupabaseClient<Database>,
  partnerId: string,
  abilityId: string
) {
  return client
    .from("partners")
    .select("*")
    .eq("supplierLocationId", partnerId)
    .eq("abilityId", abilityId)
    .single();
}

export async function getPartners(
  client: SupabaseClient<Database>,
  args?: GenericQueryFilters & { name: string | null; ability: string | null }
) {
  let query = client.from("partners").select("*").eq("active", true);

  if (args?.name) {
    query = query.ilike("supplierName", `%${args.name}%`);
  }

  if (args?.ability) {
    query.eq("abilityId", args.ability);
  }

  if (args) {
    query = setGenericQueryFilters(query, args, [
      { column: "supplierName", ascending: true },
    ]);
  }

  return query;
}

<<<<<<< HEAD
export async function getShift(
  client: SupabaseClient<Database>,
  shiftId: string
) {
  return client
    .from("shift")
    .select(
      `id, name, startTime, endTime, locationId,
      monday, tuesday, wednesday, thursday, friday, saturday, sunday, 
      employeeShift(user(id, fullName, avatarUrl)), location(name, timezone)`
    )
    .eq("id", shiftId)
    .eq("active", true)
    .single();
}

export async function getShifts(
  client: SupabaseClient<Database>,
  args: GenericQueryFilters & { name: string | null; location: string | null }
) {
  let query = client
    .from("shift")
    .select(
      `id, name, startTime, endTime, locationId, 
      monday, tuesday, wednesday, thursday, friday, saturday, sunday,
      employeeShift(user(id, fullName, avatarUrl)), location(name, timezone)`,
      {
        count: "exact",
      }
    )
    .eq("active", true)
    .eq("employeeShift.user.active", true);

  if (args?.name) {
    query = query.ilike("name", `%${args.name}%`);
  }

  if (args.location) {
    query = query.eq("locationId", args.location);
  }

  query = setGenericQueryFilters(query, args, [
    { column: "locationId", ascending: true },
  ]);
  return query;
}

export async function getShiftsList(
  client: SupabaseClient<Database>,
  locationId: string | null
) {
  let query = client.from("shift").select(`id, name`).eq("active", true);

  if (locationId) {
    query = query.eq("locationId", locationId);
  }

  return query.order("name");
}

=======
>>>>>>> d2b0645b
type UserAttributeId = string;

export type PersonAttributeValue = {
  userAttributeValueId: string;
  value: boolean | string | number;
  dataType?: DataType;
  user?: {
    id: string;
    fullName: string | null;
    avatarUrl: string | null;
  } | null;
};

type PersonAttributes = Record<UserAttributeId, PersonAttributeValue>;

type Person = Employee & {
  attributes: PersonAttributes;
};

export async function getPeople(
  client: SupabaseClient<Database>,
  args: GenericQueryFilters & {
    name: string | null;
    type: string | null;
    active: boolean | null;
  }
) {
  const employees = await getEmployees(client, args);
  if (employees.error) return employees;

  if (!employees.data) throw new Error("Failed to get employee data");

  const userIds = employees.data.map((employee) => {
    if (!employee.user || Array.isArray(employee.user))
      throw new Error("employee.user is an array");
    // @ts-ignore
    return employee.user?.id;
  });

  const attributeCategories = await getAttributes(client, userIds);
  if (attributeCategories.error) return attributeCategories;

  const people: Person[] = employees.data.map((employee) => {
    if (!employee.user || Array.isArray(employee.user))
      throw new Error("employee.user is an array");
    // @ts-ignore
    const userId = employee.user?.id;

    const employeeAttributes =
      attributeCategories.data.reduce<PersonAttributes>((acc, category) => {
        if (!category.userAttribute || !Array.isArray(category.userAttribute))
          return acc;
        category.userAttribute.forEach((attribute) => {
          if (
            attribute.userAttributeValue &&
            Array.isArray(attribute.userAttributeValue) &&
            !Array.isArray(attribute.attributeDataType)
          ) {
            const userAttributeId = attribute.id;
            const userAttributeValue = attribute.userAttributeValue.find(
              (attributeValue) => attributeValue.userId === userId
            );
            const value =
              typeof userAttributeValue?.valueBoolean === "boolean"
                ? userAttributeValue.valueBoolean
                : userAttributeValue?.valueDate ||
                  userAttributeValue?.valueNumeric ||
                  userAttributeValue?.valueText ||
                  userAttributeValue?.valueUser;

            if (value && userAttributeValue?.id) {
              acc[userAttributeId] = {
                userAttributeValueId: userAttributeValue.id,
                // @ts-ignore
                dataType: attribute.attributeDataType?.id as DataType,
                value,
                user: !Array.isArray(userAttributeValue.user)
                  ? userAttributeValue.user
                  : undefined,
              };
            }
          }
        });
        return acc;
      }, {});

    return {
      ...employee,
      attributes: employeeAttributes,
    };
  });

  return {
    count: employees.count,
    data: people,
    error: null,
  };
}

export async function getShift(
  client: SupabaseClient<Database>,
  shiftId: string
) {
  return client
    .from("shift")
    .select(
      `id, name, startTime, endTime, locationId,
      monday, tuesday, wednesday, thursday, friday, saturday, sunday, 
      employeeShift(user(id, fullName, avatarUrl)), location(name, timezone)`
    )
    .eq("id", shiftId)
    .eq("active", true)
    .single();
}

export async function getShifts(
  client: SupabaseClient<Database>,
  args: GenericQueryFilters & { name: string | null; location: string | null }
) {
  let query = client
    .from("shift")
    .select(
      `id, name, startTime, endTime, locationId, 
      monday, tuesday, wednesday, thursday, friday, saturday, sunday,
      employeeShift(user(id, fullName, avatarUrl)), location(name, timezone)`,
      {
        count: "exact",
      }
    )
    .eq("active", true)
    .eq("employeeShift.user.active", true);

  if (args?.name) {
    query = query.ilike("name", `%${args.name}%`);
  }

  if (args.location) {
    query = query.eq("locationId", args.location);
  }

  query = setGenericQueryFilters(query, args, "locationId");
  return query;
}

export async function getShiftsList(
  client: SupabaseClient<Database>,
  locationId: string | null
) {
  let query = client.from("shift").select(`id, name`).eq("active", true);

  if (locationId) {
    query = query.eq("locationId", locationId);
  }

  return query.order("name");
}

export async function getWorkCell(
  client: SupabaseClient<Database>,
  workCellId: string
) {
  return client
    .from("workCell")
    .select(
      "id, name, description, activeDate, workCellType(id, name), location(id, name), department(id, name)"
    )
    .eq("id", workCellId)
    .eq("active", true)
    .single();
}

export async function getWorkCellList(
  client: SupabaseClient<Database>,
  locationId: string | null,
  workCellTypeId: string | null
) {
  let query = client.from("workCell").select(`id, name`).eq("active", true);

  if (locationId) {
    query = query.eq("locationId", locationId);
  }

  if (workCellTypeId) {
    query = query.eq("workCellTypeId", workCellTypeId);
  }

  return query.order("name");
}

export async function getWorkCellType(
  client: SupabaseClient<Database>,
  workCellTypeId: string
) {
  return client
    .from("workCellType")
    .select("*, workCell(id, name, location(id, name), department(id, name))")
    .eq("active", true)
    .eq("id", workCellTypeId)
    .single();
}

export async function getWorkCellTypes(
  client: SupabaseClient<Database>,
  args?: { name: string | null } & GenericQueryFilters
) {
  let query = client
    .from("workCellType")
    .select(
      "id, name, color, description, requiredAbility, workCell(id, name)",
      {
        count: "exact",
      }
    )
    .eq("active", true)
    .eq("workCell.active", true);

  if (args?.name) {
    query = query.ilike("name", `%${args.name}%`);
  }

  if (args) {
    query = setGenericQueryFilters(query, args, [
      { column: "name", ascending: true },
    ]);
  }

  return query;
}

export async function getWorkCellTypesList(client: SupabaseClient<Database>) {
  return client.from("workCellType").select("id, name").order("name");
}

export async function insertAbility(
  client: SupabaseClient<Database>,
  ability: {
    name: string;
    curve: {
      data: {
        week: number;
        value: number;
      }[];
    };
    shadowWeeks: number;
    createdBy: string;
  }
) {
  return client.from("ability").insert([ability]).select("id").single();
}

export async function insertEmployeeAbilities(
  client: SupabaseClient<Database>,
  abilityId: string,
  employeeIds: string[]
) {
  const employeeAbilities = employeeIds.map((employeeId) => ({
    abilityId,
    employeeId,
    trainingCompleted: true,
  }));

  return client
    .from("employeeAbility")
    .insert(employeeAbilities)
    .select("id")
    .single();
}

export async function insertAttribute(
  client: SupabaseClient<Database>,
  attribute: {
    name: string;
    attributeDataTypeId: number;
    userAttributeCategoryId: string;
    listOptions?: string[];
    canSelfManage: boolean;
    createdBy: string;
  }
) {
  // TODO: there's got to be a better way to get the max
  const sortOrders = await client
    .from("userAttribute")
    .select("sortOrder")
    .eq("userAttributeCategoryId", attribute.userAttributeCategoryId);

  if (sortOrders.error) return sortOrders;
  const maxSortOrder = sortOrders.data.reduce((max, item) => {
    return Math.max(max, item.sortOrder);
  }, 0);

  return client
    .from("userAttribute")
    .upsert([{ ...attribute, sortOrder: maxSortOrder + 1 }])
    .select("id")
    .single();
}

export async function insertAttributeCategory(
  client: SupabaseClient<Database>,
  attributeCategory: {
    name: string;
    public: boolean;
    createdBy: string;
  }
) {
  return client
    .from("userAttributeCategory")
    .upsert([attributeCategory])
    .select("id")
    .single();
}

export async function insertEmployeeJob(
  client: SupabaseClient<Database>,
  job: {
    id: string;
    locationId: string;
  }
) {
  return client.from("employeeJob").insert(job).select("id").single();
}

export async function updateAbility(
  client: SupabaseClient<Database>,
  id: string,
  ability: Partial<{
    name: string;
    curve: {
      data: {
        week: number;
        value: number;
      }[];
    };
    shadowWeeks: number;
  }>
) {
  return client.from("ability").update(sanitize(ability)).eq("id", id);
}

export async function updateAttribute(
  client: SupabaseClient<Database>,
  attribute: {
    id?: string;
    name: string;
    listOptions?: string[];
    canSelfManage: boolean;
    updatedBy: string;
  }
) {
  if (!attribute.id) throw new Error("id is required");
  return client
    .from("userAttribute")
    .update(
      sanitize({
        name: attribute.name,
        listOptions: attribute.listOptions,
        canSelfManage: attribute.canSelfManage,
        updatedBy: attribute.updatedBy,
      })
    )
    .eq("id", attribute.id);
}

export async function updateAttributeCategory(
  client: SupabaseClient<Database>,
  attributeCategory: {
    id: string;
    name: string;
    public: boolean;
    updatedBy: string;
  }
) {
  const { id, ...update } = attributeCategory;
  return client
    .from("userAttributeCategory")
    .update(sanitize(update))
    .eq("id", id);
}

export async function updateAttributeSortOrder(
  client: SupabaseClient<Database>,
  updates: {
    id: string;
    sortOrder: number;
    updatedBy: string;
  }[]
) {
  const updatePromises = updates.map(({ id, sortOrder, updatedBy }) =>
    client.from("userAttribute").update({ sortOrder, updatedBy }).eq("id", id)
  );
  return Promise.all(updatePromises);
}

export async function upsertContractor(
  client: SupabaseClient<Database>,
  contractorWithAbilities:
    | {
        id: string;
        hoursPerWeek?: number;
        abilities: string[];
        createdBy: string;
      }
    | {
        id: string;
        hoursPerWeek?: number;
        abilities: string[];
        updatedBy: string;
      }
) {
  const { abilities, ...contractor } = contractorWithAbilities;
  if ("updatedBy" in contractor) {
    const updateContractor = await client
      .from("contractor")
      .update(sanitize(contractor))
      .eq("id", contractor.id);
    if (updateContractor.error) {
      return updateContractor;
    }
    const deleteContractorAbilities = await client
      .from("contractorAbility")
      .delete()
      .eq("contractorId", contractor.id);
    if (deleteContractorAbilities.error) {
      return deleteContractorAbilities;
    }
  } else {
    const createContractor = await client
      .from("contractor")
      .insert([contractor]);
    if (createContractor.error) {
      return createContractor;
    }
  }

  const contractorAbilities = abilities.map((ability) => {
    return {
      contractorId: contractor.id,
      abilityId: ability,
      createdBy:
        "createdBy" in contractor ? contractor.createdBy : contractor.updatedBy,
    };
  });

  return client.from("contractorAbility").insert(contractorAbilities);
}

export async function upsertDepartment(
  client: SupabaseClient<Database>,
  department:
    | {
        name: string;
        color?: string;
        parentDepartmentId?: string;
        createdBy: string;
      }
    | {
        id: string;
        name: string;
        color?: string;
        parentDepartmentId?: string;
        updatedBy: string;
      }
) {
  if ("id" in department) {
    return client
      .from("department")
      .update(sanitize(department))
      .eq("id", department.id);
  }
  return client.from("department").insert(department).select("id").single();
}

export async function upsertEmployeeAbility(
  client: SupabaseClient<Database>,
  employeeAbility: {
    id?: string;
    abilityId: string;
    employeeId: string;
    trainingCompleted: boolean;
    trainingDays?: number;
  }
) {
  const { id, ...update } = employeeAbility;
  if (id) {
    return client.from("employeeAbility").update(sanitize(update)).eq("id", id);
  }

  const deactivatedId = await client
    .from("employeeAbility")
    .select("id")
    .eq("employeeId", employeeAbility.employeeId)
    .eq("abilityId", employeeAbility.abilityId)
    .eq("active", false)
    .single();

  if (deactivatedId.data?.id) {
    return client
      .from("employeeAbility")
      .update(sanitize({ ...update, active: true }))
      .eq("id", deactivatedId.data.id);
  }

  return client
    .from("employeeAbility")
    .insert([{ ...update }])
    .select("id")
    .single();
}

export async function upsertEmployeeJob(
  client: SupabaseClient<Database>,
  employeeId: string,
  employeeJob: TypeOfValidator<typeof employeeJobValidator>
) {
  return client
    .from("employeeJob")
    .upsert([{ id: employeeId, ...sanitize(employeeJob) }]);
}

export async function upsertEquipment(
  client: SupabaseClient<Database>,
  equipment:
    | (Omit<TypeOfValidator<typeof equipmentValidator>, "id"> & {
        createdBy: string;
      })
    | (Omit<TypeOfValidator<typeof equipmentValidator>, "id"> & {
        id: string;
        updatedBy: string;
      })
) {
  if ("id" in equipment) {
    const { id, ...update } = equipment;
    return client.from("equipment").update(sanitize(update)).eq("id", id);
  }

  return client.from("equipment").insert([equipment]).select("id").single();
}

export async function upsertEquipmentType(
  client: SupabaseClient<Database>,
  equipmentType:
    | (Omit<TypeOfValidator<typeof equipmentTypeValidator>, "id"> & {
        createdBy: string;
      })
    | (Omit<TypeOfValidator<typeof equipmentTypeValidator>, "id"> & {
        id: string;
        updatedBy: string;
      })
) {
  if ("id" in equipmentType) {
    const { id, ...update } = equipmentType;
    return client.from("equipmentType").update(sanitize(update)).eq("id", id);
  }
  return client
    .from("equipmentType")
    .insert([equipmentType])
    .select("id")
    .single();
}

export async function upsertHoliday(
  client: SupabaseClient<Database>,
  holiday:
    | {
        name: string;
        date: string;
        createdBy: string;
      }
    | {
        id: string;
        name: string;
        date: string;
        updatedBy: string;
      }
) {
  if ("id" in holiday) {
    return client
      .from("holiday")
      .update(sanitize(holiday))
      .eq("id", holiday.id);
  }
  return client.from("holiday").insert(holiday).select("id").single();
}

export async function upsertLocation(
  client: SupabaseClient<Database>,
  location:
    | (Omit<TypeOfValidator<typeof locationValidator>, "id"> & {
        createdBy: string;
      })
    | (Omit<TypeOfValidator<typeof locationValidator>, "id"> & {
        id: string;
        updatedBy: string;
      })
) {
  if ("id" in location) {
    return client
      .from("location")
      .update(sanitize(location))
      .eq("id", location.id);
  }
  return client.from("location").insert([location]).select("id").single();
}

export async function upsertPartner(
  client: SupabaseClient<Database>,
  partner:
    | (Omit<TypeOfValidator<typeof partnerValidator>, "supplierId"> & {
        createdBy: string;
      })
    | (Omit<TypeOfValidator<typeof partnerValidator>, "supplierId"> & {
        updatedBy: string;
      })
) {
  if ("updatedBy" in partner) {
    return client
      .from("partner")
      .update(sanitize(partner))
      .eq("id", partner.id)
      .eq("abilityId", partner.abilityId);
  } else {
    return await client.from("partner").insert([partner]);
  }
}

export async function upsertShift(
  client: SupabaseClient<Database>,
  shift: {
    id?: string;
    name: string;
    startTime: string;
    endTime: string;
    locationId: string;
    monday: boolean;
    tuesday: boolean;
    wednesday: boolean;
    thursday: boolean;
    friday: boolean;
    saturday: boolean;
    sunday: boolean;
  }
) {
  const { id, ...update } = shift;
  if (id) {
    return client.from("shift").update(sanitize(update)).eq("id", id);
  }

  return client.from("shift").insert([update]).select("id").single();
}

export async function upsertWorkCell(
  client: SupabaseClient<Database>,
  workCell:
    | {
        name: string;
        description: string;
        workCellTypeId: string;
        locationId: string;
        departmentId: string;
        activeDate?: string;
        createdBy: string;
      }
    | {
        id: string;
        name: string;
        description: string;
        workCellTypeId: string;
        locationId: string;
        departmentId: string;
        activeDate?: string;
        updatedBy: string;
      }
) {
  if ("id" in workCell) {
    const { id, ...update } = workCell;
    return client.from("workCell").update(sanitize(update)).eq("id", id);
  }
  return client.from("workCell").insert([workCell]).select("id").single();
}

export async function upsertWorkCellType(
  client: SupabaseClient<Database>,
  workCellType:
    | (Omit<TypeOfValidator<typeof workCellTypeValidator>, "id"> & {
        createdBy: string;
      })
    | (Omit<TypeOfValidator<typeof workCellTypeValidator>, "id"> & {
        id: string;
        updatedBy: string;
      })
) {
  if ("id" in workCellType) {
    const { id, ...update } = workCellType;
    return client.from("workCellType").update(sanitize(update)).eq("id", id);
  }
  return client
    .from("workCellType")
    .insert([workCellType])
    .select("id")
    .single();
}<|MERGE_RESOLUTION|>--- conflicted
+++ resolved
@@ -559,69 +559,7 @@
   return query;
 }
 
-<<<<<<< HEAD
-export async function getShift(
-  client: SupabaseClient<Database>,
-  shiftId: string
-) {
-  return client
-    .from("shift")
-    .select(
-      `id, name, startTime, endTime, locationId,
-      monday, tuesday, wednesday, thursday, friday, saturday, sunday, 
-      employeeShift(user(id, fullName, avatarUrl)), location(name, timezone)`
-    )
-    .eq("id", shiftId)
-    .eq("active", true)
-    .single();
-}
-
-export async function getShifts(
-  client: SupabaseClient<Database>,
-  args: GenericQueryFilters & { name: string | null; location: string | null }
-) {
-  let query = client
-    .from("shift")
-    .select(
-      `id, name, startTime, endTime, locationId, 
-      monday, tuesday, wednesday, thursday, friday, saturday, sunday,
-      employeeShift(user(id, fullName, avatarUrl)), location(name, timezone)`,
-      {
-        count: "exact",
-      }
-    )
-    .eq("active", true)
-    .eq("employeeShift.user.active", true);
-
-  if (args?.name) {
-    query = query.ilike("name", `%${args.name}%`);
-  }
-
-  if (args.location) {
-    query = query.eq("locationId", args.location);
-  }
-
-  query = setGenericQueryFilters(query, args, [
-    { column: "locationId", ascending: true },
-  ]);
-  return query;
-}
-
-export async function getShiftsList(
-  client: SupabaseClient<Database>,
-  locationId: string | null
-) {
-  let query = client.from("shift").select(`id, name`).eq("active", true);
-
-  if (locationId) {
-    query = query.eq("locationId", locationId);
-  }
-
-  return query.order("name");
-}
-
-=======
->>>>>>> d2b0645b
+
 type UserAttributeId = string;
 
 export type PersonAttributeValue = {
@@ -762,7 +700,9 @@
     query = query.eq("locationId", args.location);
   }
 
-  query = setGenericQueryFilters(query, args, "locationId");
+  query = setGenericQueryFilters(query, args, [
+    { column: "locationId", ascending: true },
+  ]);
   return query;
 }
 
